-r base.txt

coverage==6.4.3
pytest==7.1.2

black==22.6.0
  pathspec==0.9.0
add-trailing-comma==2.2.3
autoflake==1.4
docformatter==1.4
unify==0.5
isort==5.10.1
absolufy-imports==0.3.1
flake8==5.0.4
  git+https://github.com/BringFido/python-styleguide@1.0.3
  flake8-builtins==1.5.3
  flake8-coding==1.3.2
<<<<<<< HEAD
=======
  flake8-django==1.1.5
>>>>>>> 32251065
  flake8-print==5.0.0
  flake8-simplify==0.19.3
  flake8-todos==0.1.5

  # Lock version
  pyflakes==2.5.0
  pycodestyle==2.9.1<|MERGE_RESOLUTION|>--- conflicted
+++ resolved
@@ -15,10 +15,6 @@
   git+https://github.com/BringFido/python-styleguide@1.0.3
   flake8-builtins==1.5.3
   flake8-coding==1.3.2
-<<<<<<< HEAD
-=======
-  flake8-django==1.1.5
->>>>>>> 32251065
   flake8-print==5.0.0
   flake8-simplify==0.19.3
   flake8-todos==0.1.5
